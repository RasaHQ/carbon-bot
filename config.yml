--- conflicted
+++ resolved
@@ -11,20 +11,7 @@
 - name: RegexFeaturizer
 - name: LexicalSyntacticFeaturizer
 - name: DIETClassifier
-<<<<<<< HEAD
-  hidden_layers_sizes:
-    text: [64, 32]
-    label: []
-  intent_classification: True
-  entity_recognition: False
-  use_masked_language_model: False
-  BILOU_flag: False
-  number_of_transformer_layers: 0
-  epochs: 30
-- name: ResponseSelector
-  epochs: 100
-=======
-  epochs: 80
+  epochs: 20
   scale_loss: False
   weight_sparsity: 0.3
   transformer_size: 512
@@ -33,7 +20,6 @@
   epochs: 50
 - name: EntitySynonymMapper
 
->>>>>>> 53979656
 policies:
 - name: MemoizationPolicy
 - name: EmbeddingPolicy
